--- conflicted
+++ resolved
@@ -27,7 +27,6 @@
 
 page = site['/demo']
 
-<<<<<<< HEAD
 donuts = ['Cream', 'Cake', 'Cruller', 'Frosted', 'Blueberry']
 colors = '$red $pink $blue $azure $cyan $teal $mint $green $lime $yellow $amber $orange $tangerine'.split()
 next_price = next_time_series_value()
@@ -50,24 +49,6 @@
         plot_curve=donuts[i],
     ))
     cards.append((donuts[i], stat_card))
-=======
-fake = Faker()
-f = FakeCategoricalSeries()
-cat, val, pc = f.next()
-c = page.add('example', ui.tall_series_stat_card(
-    box='1 1 1 2',
-    title=fake.cryptocurrency_name(),
-    value='=${{intl qux minimum_fraction_digits=2 maximum_fraction_digits=2}}',
-    aux_value='={{intl quux style="percent" minimum_fraction_digits=1 maximum_fraction_digits=1}}',
-    data=dict(qux=val, quux=pc / 100),
-    plot_category='foo',
-    plot_type='interval',
-    plot_value='qux',
-    plot_color='$red',
-    plot_data=data('foo qux', -20),
-    plot_zero_value=0,
-))
->>>>>>> 06f5601e
 page.save()
 
 while True:

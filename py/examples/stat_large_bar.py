# Stat / Bar / Large
# Create a large captioned card displaying a primary value, an auxiliary value and a progress bar,
# with captions for each value.
# #stat_card #progress
# ---
import time
from h2o_wave import site, ui

price_changes = [(62.54, 0.2345), (9.42, 0.4033), (26.73, 0.3065), (31.44, 0.10000), (52.90, 0.482),
                 (8.25, 0.2650), (17.12, 0.0328), (20.35, 0.4638), (48.76, 0.3756), (30.14, 0.1500), ]


def next_price_fluctuation():
    i = 0
    while True:
        yield price_changes[i % len(price_changes)]
        i += 1


page = site['/demo']
price_change = next_price_fluctuation()
price, pc = next(price_change)

<<<<<<< HEAD
stat_card = page.add(f'example', ui.large_bar_stat_card(
=======
fake = Faker()
f = FakePercent()
val, pc = f.next()
c = page.add('example', ui.large_bar_stat_card(
>>>>>>> 06f5601e
    box='1 1 2 2',
    title='Donut price fluctuations',
    value='=${{intl price minimum_fraction_digits=2 maximum_fraction_digits=2}}',
    value_caption='This Month',
    aux_value='={{intl percentage style="percent" minimum_fraction_digits=2 maximum_fraction_digits=2}}',
    aux_value_caption='Previous Month',
    plot_color='$red',
    progress=pc,
    data=dict(price=price, percentage=pc),
    caption='Fluctuations of the donuts price over the time',
))
page.save()

while True:
    time.sleep(1)
    price, pc = next(price_change)
    stat_card.data.price = price
    stat_card.data.percentage = pc
    stat_card.progress = pc
    page.save()<|MERGE_RESOLUTION|>--- conflicted
+++ resolved
@@ -21,14 +21,7 @@
 price_change = next_price_fluctuation()
 price, pc = next(price_change)
 
-<<<<<<< HEAD
 stat_card = page.add(f'example', ui.large_bar_stat_card(
-=======
-fake = Faker()
-f = FakePercent()
-val, pc = f.next()
-c = page.add('example', ui.large_bar_stat_card(
->>>>>>> 06f5601e
     box='1 1 2 2',
     title='Donut price fluctuations',
     value='=${{intl price minimum_fraction_digits=2 maximum_fraction_digits=2}}',
